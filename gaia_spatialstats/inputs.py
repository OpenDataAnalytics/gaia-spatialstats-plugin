--- conflicted
+++ resolved
@@ -17,12 +17,7 @@
 #  limitations under the License.
 ###############################################################################
 import pysal
-<<<<<<< HEAD
-
-import gaia.formats as formats
-=======
 from gaia import formats, types
->>>>>>> 00108806
 from gaia.inputs import FileIO, UnsupportedFormatException
 
 
