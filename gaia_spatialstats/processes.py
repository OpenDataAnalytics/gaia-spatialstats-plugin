--- conflicted
+++ resolved
@@ -21,18 +21,10 @@
 import pandas as pd
 import json
 import pysal
-<<<<<<< HEAD
-
-import gaia.formats as formats
+
 from gaia.inputs import JsonFileIO
-=======
-from gaia.inputs import JsonFileIO
-
-import gaia_spatialstats.pysal_weights as wt
 from gaia import formats, types
 from gaia.core import GaiaException
-from gaia_spatialstats.inputs import WeightFileIO
->>>>>>> 00108806
 from gaia.geo import GaiaProcess
 from gaia.geo.geo_inputs import VectorFileIO
 import gaia_spatialstats.pysal_weights as wt
